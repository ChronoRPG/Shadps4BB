// SPDX-FileCopyrightText: Copyright 2024 shadPS4 Emulator Project
// SPDX-License-Identifier: GPL-2.0-or-later

#include "shader_recompiler/backend/spirv/emit_spirv_instructions.h"
#include "shader_recompiler/backend/spirv/spirv_emit_context.h"

#include <magic_enum.hpp>

namespace Shader::Backend::SPIRV {
namespace {

Id VsOutputAttrPointer(EmitContext& ctx, VsOutput output) {
    switch (output) {
    case VsOutput::ClipDist0:
    case VsOutput::ClipDist1:
    case VsOutput::ClipDist2:
    case VsOutput::ClipDist3:
    case VsOutput::ClipDist4:
    case VsOutput::ClipDist5:
    case VsOutput::ClipDist6:
    case VsOutput::ClipDist7: {
        const u32 index = u32(output) - u32(VsOutput::ClipDist0);
        const Id clip_num{ctx.ConstU32(index)};
        ASSERT_MSG(Sirit::ValidId(ctx.clip_distances), "Clip distance used but not defined");
        return ctx.OpAccessChain(ctx.output_f32, ctx.clip_distances, clip_num);
    }
    case VsOutput::CullDist0:
    case VsOutput::CullDist1:
    case VsOutput::CullDist2:
    case VsOutput::CullDist3:
    case VsOutput::CullDist4:
    case VsOutput::CullDist5:
    case VsOutput::CullDist6:
    case VsOutput::CullDist7: {
        const u32 index = u32(output) - u32(VsOutput::CullDist0);
        const Id cull_num{ctx.ConstU32(index)};
        ASSERT_MSG(Sirit::ValidId(ctx.cull_distances), "Cull distance used but not defined");
        return ctx.OpAccessChain(ctx.output_f32, ctx.cull_distances, cull_num);
    }
    default:
        UNREACHABLE();
    }
}

Id OutputAttrPointer(EmitContext& ctx, IR::Attribute attr, u32 element) {
    if (IR::IsParam(attr)) {
        const u32 index{u32(attr) - u32(IR::Attribute::Param0)};
        const auto& info{ctx.output_params.at(index)};
        if (info.num_components == 1) {
            return info.id;
        } else {
            return ctx.OpAccessChain(ctx.output_f32, info.id, ctx.ConstU32(element));
        }
    }
    switch (attr) {
    case IR::Attribute::Position0: {
        return ctx.OpAccessChain(ctx.output_f32, ctx.output_position, ctx.ConstU32(element));
    case IR::Attribute::Position1:
    case IR::Attribute::Position2:
    case IR::Attribute::Position3: {
        const u32 index = u32(attr) - u32(IR::Attribute::Position1);
        return VsOutputAttrPointer(ctx, ctx.runtime_info.vs_info.outputs[index][element]);
    }
    case IR::Attribute::RenderTarget0:
    case IR::Attribute::RenderTarget1:
    case IR::Attribute::RenderTarget2:
    case IR::Attribute::RenderTarget3:
    case IR::Attribute::RenderTarget4:
    case IR::Attribute::RenderTarget5:
    case IR::Attribute::RenderTarget6:
    case IR::Attribute::RenderTarget7: {
        const u32 index = u32(attr) - u32(IR::Attribute::RenderTarget0);
        if (ctx.frag_num_comp[index] > 1) {
            return ctx.OpAccessChain(ctx.output_f32, ctx.frag_color[index], ctx.ConstU32(element));
        } else {
            return ctx.frag_color[index];
        }
    }
    case IR::Attribute::Depth:
        return ctx.frag_depth;
    default:
        throw NotImplementedException("Read attribute {}", attr);
    }
    }
}
} // Anonymous namespace

Id EmitGetUserData(EmitContext& ctx, IR::ScalarReg reg) {
    return ctx.ConstU32(ctx.info.user_data[static_cast<size_t>(reg)]);
}

void EmitGetThreadBitScalarReg(EmitContext& ctx) {
    UNREACHABLE_MSG("Unreachable instruction");
}

void EmitSetThreadBitScalarReg(EmitContext& ctx) {
    UNREACHABLE_MSG("Unreachable instruction");
}

void EmitGetScalarRegister(EmitContext&) {
    UNREACHABLE_MSG("Unreachable instruction");
}

void EmitSetScalarRegister(EmitContext&) {
    UNREACHABLE_MSG("Unreachable instruction");
}

void EmitGetVectorRegister(EmitContext& ctx) {
    UNREACHABLE_MSG("Unreachable instruction");
}

void EmitSetVectorRegister(EmitContext& ctx) {
    UNREACHABLE_MSG("Unreachable instruction");
}

void EmitSetGotoVariable(EmitContext&) {
    UNREACHABLE_MSG("Unreachable instruction");
}

void EmitGetGotoVariable(EmitContext&) {
    UNREACHABLE_MSG("Unreachable instruction");
}

Id EmitReadConst(EmitContext& ctx) {
    return ctx.u32_zero_value;
    UNREACHABLE_MSG("Unreachable instruction");
}

Id EmitReadConstBuffer(EmitContext& ctx, u32 handle, Id index) {
    auto& buffer = ctx.buffers[handle];
    index = ctx.OpIAdd(ctx.U32[1], index, buffer.offset_dwords);
    const Id ptr{ctx.OpAccessChain(buffer.pointer_type, buffer.id, ctx.u32_zero_value, index)};
    return ctx.OpLoad(buffer.data_types->Get(1), ptr);
}

Id EmitReadStepRate(EmitContext& ctx, int rate_idx) {
    return ctx.OpLoad(
        ctx.U32[1], ctx.OpAccessChain(ctx.TypePointer(spv::StorageClass::PushConstant, ctx.U32[1]),
                                      ctx.push_data_block,
                                      rate_idx == 0 ? ctx.u32_zero_value : ctx.u32_one_value));
}

Id EmitGetAttribute(EmitContext& ctx, IR::Attribute attr, u32 comp) {
    if (IR::IsParam(attr)) {
        const u32 index{u32(attr) - u32(IR::Attribute::Param0)};
        const auto& param{ctx.input_params.at(index)};
        if (param.buffer_handle < 0) {
            if (!ValidId(param.id)) {
                // Attribute is disabled or varying component is not written
                return ctx.ConstF32(comp == 3 ? 1.0f : 0.0f);
            }
            if (param.is_default) {
                return ctx.OpCompositeExtract(param.component_type, param.id, comp);
            }

            if (param.num_components > 1) {
                const Id pointer{
                    ctx.OpAccessChain(param.pointer_type, param.id, ctx.ConstU32(comp))};
                return ctx.OpLoad(param.component_type, pointer);
            } else {
                return ctx.OpLoad(param.component_type, param.id);
            }
        } else {
            const auto step_rate = EmitReadStepRate(ctx, param.id.value);
            const auto offset = ctx.OpIAdd(
                ctx.U32[1],
                ctx.OpIMul(
                    ctx.U32[1],
                    ctx.OpUDiv(ctx.U32[1], ctx.OpLoad(ctx.U32[1], ctx.instance_id), step_rate),
                    ctx.ConstU32(param.num_components)),
                ctx.ConstU32(comp));
            return EmitReadConstBuffer(ctx, param.buffer_handle, offset);
        }
    }
    switch (attr) {
    case IR::Attribute::FragCoord: {
        const Id coord = ctx.OpLoad(
            ctx.F32[1], ctx.OpAccessChain(ctx.input_f32, ctx.frag_coord, ctx.ConstU32(comp)));
        if (comp == 3) {
            return ctx.OpFDiv(ctx.F32[1], ctx.ConstF32(1.f), coord);
        }
        return coord;
    }
    default:
        throw NotImplementedException("Read attribute {}", attr);
    }
}

Id EmitGetAttributeU32(EmitContext& ctx, IR::Attribute attr, u32 comp) {
    switch (attr) {
    case IR::Attribute::VertexId:
        return ctx.OpLoad(ctx.U32[1], ctx.vertex_index);
    case IR::Attribute::InstanceId:
        return ctx.OpLoad(ctx.U32[1], ctx.instance_id);
    case IR::Attribute::InstanceId0:
        return EmitReadStepRate(ctx, 0);
    case IR::Attribute::InstanceId1:
        return EmitReadStepRate(ctx, 1);
    case IR::Attribute::WorkgroupId:
        return ctx.OpCompositeExtract(ctx.U32[1], ctx.OpLoad(ctx.U32[3], ctx.workgroup_id), comp);
    case IR::Attribute::LocalInvocationId:
        return ctx.OpCompositeExtract(ctx.U32[1], ctx.OpLoad(ctx.U32[3], ctx.local_invocation_id),
                                      comp);
    case IR::Attribute::IsFrontFace:
        return ctx.OpSelect(ctx.U32[1], ctx.OpLoad(ctx.U1[1], ctx.front_facing), ctx.u32_one_value,
                            ctx.u32_zero_value);
    default:
        throw NotImplementedException("Read U32 attribute {}", attr);
    }
}

void EmitSetAttribute(EmitContext& ctx, IR::Attribute attr, Id value, u32 element) {
    if (attr == IR::Attribute::Position1) {
        LOG_WARNING(Render_Vulkan, "Ignoring pos1 export");
        return;
    }
    const Id pointer{OutputAttrPointer(ctx, attr, element)};
    ctx.OpStore(pointer, ctx.OpBitcast(ctx.F32[1], value));
}

template <u32 N>
static Id EmitLoadBufferU32xN(EmitContext& ctx, u32 handle, Id address) {
    auto& buffer = ctx.buffers[handle];
    address = ctx.OpIAdd(ctx.U32[1], address, buffer.offset);
    const Id index = ctx.OpShiftRightLogical(ctx.U32[1], address, ctx.ConstU32(2u));
    if constexpr (N == 1) {
        const Id ptr{ctx.OpAccessChain(buffer.pointer_type, buffer.id, ctx.u32_zero_value, index)};
        return ctx.OpLoad(buffer.data_types->Get(1), ptr);
    } else {
        boost::container::static_vector<Id, N> ids;
        for (u32 i = 0; i < N; i++) {
            const Id index_i = ctx.OpIAdd(ctx.U32[1], index, ctx.ConstU32(i));
            const Id ptr{
                ctx.OpAccessChain(buffer.pointer_type, buffer.id, ctx.u32_zero_value, index_i)};
            ids.push_back(ctx.OpLoad(buffer.data_types->Get(1), ptr));
        }
        return ctx.OpCompositeConstruct(buffer.data_types->Get(N), ids);
    }
}

Id EmitLoadBufferU32(EmitContext& ctx, IR::Inst*, u32 handle, Id address) {
    return EmitLoadBufferU32xN<1>(ctx, handle, address);
}

Id EmitLoadBufferU32x2(EmitContext& ctx, IR::Inst*, u32 handle, Id address) {
    return EmitLoadBufferU32xN<2>(ctx, handle, address);
}

Id EmitLoadBufferU32x3(EmitContext& ctx, IR::Inst*, u32 handle, Id address) {
    return EmitLoadBufferU32xN<3>(ctx, handle, address);
}

Id EmitLoadBufferU32x4(EmitContext& ctx, IR::Inst*, u32 handle, Id address) {
    return EmitLoadBufferU32xN<4>(ctx, handle, address);
}

Id EmitLoadBufferFormatF32(EmitContext& ctx, IR::Inst* inst, u32 handle, Id address) {
    const auto& buffer = ctx.texture_buffers[handle];
    const Id tex_buffer = ctx.OpLoad(buffer.image_type, buffer.id);
    const Id coord = ctx.OpIAdd(ctx.U32[1], address, buffer.coord_offset);
    Id texel = buffer.is_storage ? ctx.OpImageRead(buffer.result_type, tex_buffer, coord)
                                 : ctx.OpImageFetch(buffer.result_type, tex_buffer, coord);
    if (buffer.is_integer) {
        texel = ctx.OpBitcast(ctx.F32[4], texel);
    }
    return texel;
}

template <u32 N>
static void EmitStoreBufferU32xN(EmitContext& ctx, u32 handle, Id address, Id value) {
    auto& buffer = ctx.buffers[handle];
    address = ctx.OpIAdd(ctx.U32[1], address, buffer.offset);
    const Id index = ctx.OpShiftRightLogical(ctx.U32[1], address, ctx.ConstU32(2u));
    if constexpr (N == 1) {
        const Id ptr{ctx.OpAccessChain(buffer.pointer_type, buffer.id, ctx.u32_zero_value, index)};
        ctx.OpStore(ptr, value);
    } else {
        for (u32 i = 0; i < N; i++) {
            const Id index_i = ctx.OpIAdd(ctx.U32[1], index, ctx.ConstU32(i));
            const Id ptr =
                ctx.OpAccessChain(buffer.pointer_type, buffer.id, ctx.u32_zero_value, index_i);
            ctx.OpStore(ptr, ctx.OpCompositeExtract(buffer.data_types->Get(1), value, i));
        }
    }
}

void EmitStoreBufferU32(EmitContext& ctx, IR::Inst* inst, u32 handle, Id address, Id value) {
    EmitStoreBufferU32xN<1>(ctx, handle, address, value);
}

void EmitStoreBufferU32x2(EmitContext& ctx, IR::Inst* inst, u32 handle, Id address, Id value) {
    EmitStoreBufferU32xN<2>(ctx, handle, address, value);
}

void EmitStoreBufferU32x3(EmitContext& ctx, IR::Inst* inst, u32 handle, Id address, Id value) {
    EmitStoreBufferU32xN<3>(ctx, handle, address, value);
}

void EmitStoreBufferU32x4(EmitContext& ctx, IR::Inst* inst, u32 handle, Id address, Id value) {
    EmitStoreBufferU32xN<4>(ctx, handle, address, value);
}

void EmitStoreBufferFormatF32(EmitContext& ctx, IR::Inst* inst, u32 handle, Id address, Id value) {
    const auto& buffer = ctx.texture_buffers[handle];
    const Id tex_buffer = ctx.OpLoad(buffer.image_type, buffer.id);
    const Id coord = ctx.OpIAdd(ctx.U32[1], address, buffer.coord_offset);
    if (buffer.is_integer) {
<<<<<<< HEAD
        value = ctx.OpBitcast(ctx.U32[4], value);
=======
        value = ctx.OpBitcast(buffer.result_type, value);
>>>>>>> 8a76cd88
    }
    ctx.OpImageWrite(tex_buffer, coord, value);
}

} // namespace Shader::Backend::SPIRV<|MERGE_RESOLUTION|>--- conflicted
+++ resolved
@@ -305,11 +305,7 @@
     const Id tex_buffer = ctx.OpLoad(buffer.image_type, buffer.id);
     const Id coord = ctx.OpIAdd(ctx.U32[1], address, buffer.coord_offset);
     if (buffer.is_integer) {
-<<<<<<< HEAD
-        value = ctx.OpBitcast(ctx.U32[4], value);
-=======
         value = ctx.OpBitcast(buffer.result_type, value);
->>>>>>> 8a76cd88
     }
     ctx.OpImageWrite(tex_buffer, coord, value);
 }
