// SPDX-FileCopyrightText: Copyright 2024 shadPS4 Emulator Project
// SPDX-License-Identifier: GPL-2.0-or-later

#include <boost/container/small_vector.hpp>

#include "common/alignment.h"
#include "video_core/buffer_cache/buffer_cache.h"
#include "video_core/renderer_vulkan/vk_compute_pipeline.h"
#include "video_core/renderer_vulkan/vk_instance.h"
#include "video_core/renderer_vulkan/vk_scheduler.h"
#include "video_core/texture_cache/texture_cache.h"

namespace Vulkan {

ComputePipeline::ComputePipeline(const Instance& instance_, Scheduler& scheduler_,
                                 DescriptorHeap& desc_heap_, vk::PipelineCache pipeline_cache,
                                 u64 compute_key_, const Shader::Info& info_,
                                 vk::ShaderModule module)
    : Pipeline{instance_, scheduler_, desc_heap_, pipeline_cache}, compute_key{compute_key_},
      info{&info_} {
    const vk::PipelineShaderStageCreateInfo shader_ci = {
        .stage = vk::ShaderStageFlagBits::eCompute,
        .module = module,
        .pName = "main",
    };

    u32 binding{};
    boost::container::small_vector<vk::DescriptorSetLayoutBinding, 32> bindings;
    for (const auto& buffer : info->buffers) {
        const auto sharp = buffer.GetSharp(*info);
        bindings.push_back({
            .binding = binding++,
            .descriptorType = buffer.IsStorage(sharp) ? vk::DescriptorType::eStorageBuffer
                                                      : vk::DescriptorType::eUniformBuffer,
            .descriptorCount = 1,
            .stageFlags = vk::ShaderStageFlagBits::eCompute,
        });
    }
    for (const auto& tex_buffer : info->texture_buffers) {
        bindings.push_back({
            .binding = binding++,
            .descriptorType = tex_buffer.is_written ? vk::DescriptorType::eStorageTexelBuffer
                                                    : vk::DescriptorType::eUniformTexelBuffer,
            .descriptorCount = 1,
            .stageFlags = vk::ShaderStageFlagBits::eCompute,
        });
    }
    for (const auto& image : info->images) {
        bindings.push_back({
            .binding = binding++,
            .descriptorType = image.is_storage ? vk::DescriptorType::eStorageImage
                                               : vk::DescriptorType::eSampledImage,
            .descriptorCount = 1,
            .stageFlags = vk::ShaderStageFlagBits::eCompute,
        });
    }
    for (const auto& sampler : info->samplers) {
        bindings.push_back({
            .binding = binding++,
            .descriptorType = vk::DescriptorType::eSampler,
            .descriptorCount = 1,
            .stageFlags = vk::ShaderStageFlagBits::eCompute,
        });
    }

    const vk::PushConstantRange push_constants = {
        .stageFlags = vk::ShaderStageFlagBits::eCompute,
        .offset = 0,
        .size = sizeof(Shader::PushData),
    };

    uses_push_descriptors = binding < instance.MaxPushDescriptors();
    const auto flags = uses_push_descriptors
                           ? vk::DescriptorSetLayoutCreateFlagBits::ePushDescriptorKHR
                           : vk::DescriptorSetLayoutCreateFlagBits{};
    const vk::DescriptorSetLayoutCreateInfo desc_layout_ci = {
        .flags = flags,
        .bindingCount = static_cast<u32>(bindings.size()),
        .pBindings = bindings.data(),
    };
    desc_layout = instance.GetDevice().createDescriptorSetLayoutUnique(desc_layout_ci);

    const vk::DescriptorSetLayout set_layout = *desc_layout;
    const vk::PipelineLayoutCreateInfo layout_info = {
        .setLayoutCount = 1U,
        .pSetLayouts = &set_layout,
        .pushConstantRangeCount = 1U,
        .pPushConstantRanges = &push_constants,
    };
    pipeline_layout = instance.GetDevice().createPipelineLayoutUnique(layout_info);

    const vk::ComputePipelineCreateInfo compute_pipeline_ci = {
        .stage = shader_ci,
        .layout = *pipeline_layout,
    };
    auto result =
        instance.GetDevice().createComputePipelineUnique(pipeline_cache, compute_pipeline_ci);
    if (result.result == vk::Result::eSuccess) {
        pipeline = std::move(result.value);
    } else {
        UNREACHABLE_MSG("Graphics pipeline creation failed!");
    }
}

ComputePipeline::~ComputePipeline() = default;

bool ComputePipeline::BindResources(VideoCore::BufferCache& buffer_cache,
                                    VideoCore::TextureCache& texture_cache) const {
    // Bind resource buffers and textures.
    boost::container::static_vector<vk::BufferView, 8> buffer_views;
    boost::container::static_vector<vk::DescriptorBufferInfo, 32> buffer_infos;
    boost::container::small_vector<vk::WriteDescriptorSet, 16> set_writes;
    boost::container::small_vector<vk::BufferMemoryBarrier2, 16> buffer_barriers;
    Shader::PushData push_data{};
    u32 binding{};

<<<<<<< HEAD
    if (info->pgm_hash == 0x3d5ebf4e) {
        const auto& src = info->texture_buffers[0];
        const auto src_sharp = src.GetSharp(*info);
        const auto& dst = info->texture_buffers[1];
        const auto dst_sharp = dst.GetSharp(*info);
        if (dst_sharp.base_address == 0x510e0000 ||
            dst_sharp.base_address == 0x1926e0000 || // Release
            dst_sharp.base_address == 0x1928e0000 || // ReleaseWithDebInfo
            dst_sharp.base_address == 0x1d42e0000) {
            VideoCore::ImageViewInfo view_info;
            view_info.format = vk::Format::eR8G8B8A8Unorm;
            view_info.type = vk::ImageViewType::e2D;
            view_info.range.extent.layers = 1;
            view_info.range.extent.levels = 1;
            AmdGpu::Image src_image;
            src_image.base_address = src_sharp.base_address >> 8;
            src_image.base_level = 0;
            src_image.width = 1920 - 1;
            src_image.height = 1080 - 1;
            src_image.depth = 1;
            src_image.data_format = u64(AmdGpu::DataFormat::Format8_8_8_8);
            src_image.num_format = u64(AmdGpu::NumberFormat::Unorm);
            src_image.dst_sel_x = 4;
            src_image.dst_sel_y = 5;
            src_image.dst_sel_z = 6;
            src_image.dst_sel_w = 7;
            src_image.pitch = 1920 - 1;
            src_image.type = u64(AmdGpu::ImageType::Color2D);
            src_image.tiling_index = u64(AmdGpu::TilingMode::Display_MacroTiled);

            VideoCore::ImageInfo src_info{src_image};
            const auto src_id = texture_cache.FindImage(src_info);
            auto& src_img = texture_cache.GetImage(src_id);
            src_img.Transit(vk::ImageLayout::eTransferSrcOptimal,
                            vk::AccessFlagBits::eTransferRead);

            src_image.base_address = dst_sharp.base_address >> 8;
            VideoCore::ImageInfo dst_info{src_image};
            const auto dst_id = texture_cache.FindImage(dst_info);
            auto& dst_img = texture_cache.GetImage(dst_id);
            dst_img.Transit(vk::ImageLayout::eTransferDstOptimal,
                            vk::AccessFlagBits::eTransferWrite);

            const auto cmdbuf = scheduler.CommandBuffer();
            scheduler.EndRendering();
            const vk::ImageCopy copy = {
                .srcSubresource =
                    {
                        .aspectMask = vk::ImageAspectFlagBits::eColor,
                        .mipLevel = 0,
                        .baseArrayLayer = 0,
                        .layerCount = 1,
                    },
                .srcOffset = {0, 0, 0},
                .dstSubresource =
                    {
                        .aspectMask = vk::ImageAspectFlagBits::eColor,
                        .mipLevel = 0,
                        .baseArrayLayer = 0,
                        .layerCount = 1,
                    },
                .dstOffset = {0, 0, 0},
                .extent = {1920, 1080, 1},
            };
            cmdbuf.copyImage(src_img.image, vk::ImageLayout::eTransferSrcOptimal, dst_img.image,
                             vk::ImageLayout::eTransferDstOptimal, copy);
            return false;
        }
    }
=======
    image_infos.clear();
>>>>>>> bcfa04aa

    for (const auto& desc : info->buffers) {
        bool is_storage = true;
        if (desc.is_gds_buffer) {
            auto* vk_buffer = buffer_cache.GetGdsBuffer();
            buffer_infos.emplace_back(vk_buffer->Handle(), 0, vk_buffer->SizeBytes());
        } else {
            const auto vsharp = desc.GetSharp(*info);
            is_storage = desc.IsStorage(vsharp);
            const VAddr address = vsharp.base_address;
            // Most of the time when a metadata is updated with a shader it gets cleared. It means
            // we can skip the whole dispatch and update the tracked state instead. Also, it is not
            // intended to be consumed and in such rare cases (e.g. HTile introspection, CRAA) we
            // will need its full emulation anyways. For cases of metadata read a warning will be
            // logged.
            if (desc.is_written) {
                if (texture_cache.TouchMeta(address, true)) {
                    LOG_TRACE(Render_Vulkan, "Metadata update skipped");
                    return false;
                }
            } else {
                if (texture_cache.IsMeta(address)) {
                    LOG_WARNING(Render_Vulkan, "Unexpected metadata read by a CS shader (buffer)");
                }
            }
            const u32 size = vsharp.GetSize();
            const u32 alignment =
                is_storage ? instance.StorageMinAlignment() : instance.UniformMinAlignment();
            const auto [vk_buffer, offset] =
                buffer_cache.ObtainBuffer(address, size, desc.is_written);
            const u32 offset_aligned = Common::AlignDown(offset, alignment);
            const u32 adjust = offset - offset_aligned;
            if (adjust != 0) {
                ASSERT(adjust % 4 == 0);
                push_data.AddOffset(binding, adjust);
            }
            buffer_infos.emplace_back(vk_buffer->Handle(), offset_aligned, size + adjust);
        }
        set_writes.push_back({
            .dstSet = VK_NULL_HANDLE,
            .dstBinding = binding++,
            .dstArrayElement = 0,
            .descriptorCount = 1,
            .descriptorType = is_storage ? vk::DescriptorType::eStorageBuffer
                                         : vk::DescriptorType::eUniformBuffer,
            .pBufferInfo = &buffer_infos.back(),
        });
    }

    for (const auto& desc : info->texture_buffers) {
        const auto vsharp = desc.GetSharp(*info);
        vk::BufferView& buffer_view = buffer_views.emplace_back(VK_NULL_HANDLE);
        const u32 size = vsharp.GetSize();
        if (vsharp.GetDataFmt() != AmdGpu::DataFormat::FormatInvalid && size != 0) {
            const VAddr address = vsharp.base_address;
            if (desc.is_written) {
                if (texture_cache.TouchMeta(address, true)) {
                    LOG_TRACE(Render_Vulkan, "Metadata update skipped");
                    return false;
                }
            } else {
                if (texture_cache.IsMeta(address)) {
                    LOG_WARNING(Render_Vulkan, "Unexpected metadata read by a CS shader (buffer)");
                }
            }
            if (desc.is_written &&
                info->pgm_hash != 0xfefebf9f) { // Not skipping 0x3d5ebf4e as well, otherwise video
                                                // player will be black
                texture_cache.InvalidateMemory(address, size);
            }
            const u32 alignment = instance.TexelBufferMinAlignment();
            const auto [vk_buffer, offset] =
                buffer_cache.ObtainBuffer(address, size, desc.is_written, true);
            const u32 fmt_stride = AmdGpu::NumBits(vsharp.GetDataFmt()) >> 3;
            ASSERT_MSG(fmt_stride == vsharp.GetStride(),
                       "Texel buffer stride must match format stride");
            const u32 offset_aligned = Common::AlignDown(offset, alignment);
            const u32 adjust = offset - offset_aligned;
            if (adjust != 0) {
                ASSERT(adjust % fmt_stride == 0);
                push_data.AddOffset(binding, adjust / fmt_stride);
            }
            buffer_view = vk_buffer->View(offset_aligned, size + adjust, desc.is_written,
                                          vsharp.GetDataFmt(), vsharp.GetNumberFmt());
            if (auto barrier =
                    vk_buffer->GetBarrier(desc.is_written ? vk::AccessFlagBits2::eShaderWrite
                                                          : vk::AccessFlagBits2::eShaderRead,
                                          vk::PipelineStageFlagBits2::eComputeShader)) {
                buffer_barriers.emplace_back(*barrier);
            }
            if (desc.is_written) {
                texture_cache.MarkWritten(address, size);
            }
        }
        set_writes.push_back({
            .dstSet = VK_NULL_HANDLE,
            .dstBinding = binding++,
            .dstArrayElement = 0,
            .descriptorCount = 1,
            .descriptorType = desc.is_written ? vk::DescriptorType::eStorageTexelBuffer
                                              : vk::DescriptorType::eUniformTexelBuffer,
            .pTexelBufferView = &buffer_view,
        });
    }

    BindTextures(texture_cache, *info, binding, set_writes);

    for (const auto& sampler : info->samplers) {
        const auto ssharp = sampler.GetSharp(*info);
        if (ssharp.force_degamma) {
            LOG_WARNING(Render_Vulkan, "Texture requires gamma correction");
        }
        const auto vk_sampler = texture_cache.GetSampler(ssharp);
        image_infos.emplace_back(vk_sampler, VK_NULL_HANDLE, vk::ImageLayout::eGeneral);
        set_writes.push_back({
            .dstSet = VK_NULL_HANDLE,
            .dstBinding = binding++,
            .dstArrayElement = 0,
            .descriptorCount = 1,
            .descriptorType = vk::DescriptorType::eSampler,
            .pImageInfo = &image_infos.back(),
        });
    }

    if (set_writes.empty()) {
        return false;
    }

    const auto cmdbuf = scheduler.CommandBuffer();

    if (!buffer_barriers.empty()) {
        const auto dependencies = vk::DependencyInfo{
            .dependencyFlags = vk::DependencyFlagBits::eByRegion,
            .bufferMemoryBarrierCount = u32(buffer_barriers.size()),
            .pBufferMemoryBarriers = buffer_barriers.data(),
        };
        scheduler.EndRendering();
        cmdbuf.pipelineBarrier2(dependencies);
    }

    if (uses_push_descriptors) {
        cmdbuf.pushDescriptorSetKHR(vk::PipelineBindPoint::eCompute, *pipeline_layout, 0,
                                    set_writes);
    } else {
        const auto desc_set = desc_heap.Commit(*desc_layout);
        for (auto& set_write : set_writes) {
            set_write.dstSet = desc_set;
        }
        instance.GetDevice().updateDescriptorSets(set_writes, {});
        cmdbuf.bindDescriptorSets(vk::PipelineBindPoint::eCompute, *pipeline_layout, 0, desc_set,
                                  {});
    }

    cmdbuf.pushConstants(*pipeline_layout, vk::ShaderStageFlagBits::eCompute, 0u, sizeof(push_data),
                         &push_data);
    return true;
}

} // namespace Vulkan<|MERGE_RESOLUTION|>--- conflicted
+++ resolved
@@ -114,7 +114,6 @@
     Shader::PushData push_data{};
     u32 binding{};
 
-<<<<<<< HEAD
     if (info->pgm_hash == 0x3d5ebf4e) {
         const auto& src = info->texture_buffers[0];
         const auto src_sharp = src.GetSharp(*info);
@@ -184,9 +183,6 @@
             return false;
         }
     }
-=======
-    image_infos.clear();
->>>>>>> bcfa04aa
 
     for (const auto& desc : info->buffers) {
         bool is_storage = true;
