# SPDX-FileCopyrightText: 2024 shadPS4 Emulator Project
# SPDX-License-Identifier: GPL-2.0-or-later

name: Windows-Qt

on:
  push:
<<<<<<< HEAD
    branches: [ "AMD-Fix" ]
  pull_request:
    branches: [ "Main" ]
=======
    branches: [ "Full-Blood" ]
  pull_request:
    branches: [ "Full-Blood" ]
>>>>>>> bc843e41

env:
  BUILD_TYPE: Release

jobs:
  build:
    runs-on: windows-latest

    steps:
    - uses: actions/checkout@v4
      with:
          submodules: recursive

    - name: Setup Qt
      uses: jurplel/install-qt-action@v4
      with:
        version: 6.7.2
        host: windows
        target: desktop
        arch: win64_msvc2019_64
        archives: qtbase qttools

    - name: Cache CMake dependency source code
      uses: actions/cache@v4
      env:
          cache-name: ${{ runner.os }}-qt-cache-cmake-dependency-sources
      with:
          path: | 
            ${{github.workspace}}/build
          key: ${{ env.cache-name }}-${{ hashFiles('**/CMakeLists.txt', 'cmake/**') }}
          restore-keys: |
            ${{ env.cache-name }}-

    - name: Configure CMake
      run: cmake -B ${{github.workspace}}/build -DCMAKE_BUILD_TYPE=${{env.BUILD_TYPE}} -T ClangCL -DENABLE_QT_GUI=ON

    - name: Build
      run: cmake --build ${{github.workspace}}/build --config ${{env.BUILD_TYPE}} --parallel

    - name: Deploy
      run: |
        mkdir upload
        move build/Release/shadPS4.exe upload
        windeployqt --dir upload upload/shadPS4.exe
        
    - name: Get date and git hash
      id: vars
      shell: pwsh
      run: |
        echo "date=$(Get-Date -Format 'yyyy-MM-dd')" >> $env:GITHUB_OUTPUT
        echo "shorthash=$(git rev-parse --short HEAD)" >> $env:GITHUB_OUTPUT

    - name: Upload executable
      uses: actions/upload-artifact@v4
      with:
        name: shadps4-win64-qt-${{ steps.vars.outputs.date }}-${{ steps.vars.outputs.shorthash }}
        path: upload<|MERGE_RESOLUTION|>--- conflicted
+++ resolved
@@ -5,15 +5,10 @@
 
 on:
   push:
-<<<<<<< HEAD
     branches: [ "AMD-Fix" ]
   pull_request:
     branches: [ "Main" ]
-=======
-    branches: [ "Full-Blood" ]
-  pull_request:
-    branches: [ "Full-Blood" ]
->>>>>>> bc843e41
+
 
 env:
   BUILD_TYPE: Release
