# SPDX-FileCopyrightText: 2024 shadPS4 Emulator Project
# SPDX-License-Identifier: GPL-2.0-or-later

name: Linux

on:
  push:
<<<<<<< HEAD
    branches: [ "*" ]
=======
    branches: [ "Full-Blood" ]
>>>>>>> bc843e41
  pull_request:
    branches: [ "Full-Blood" ]

env:
  BUILD_TYPE: Release

jobs:
  build:
    runs-on: ubuntu-24.04

    steps:
    - uses: actions/checkout@v4
      with:
        submodules: recursive

    - name: Install misc packages
      run: >
       sudo apt-get update && sudo apt install libx11-dev libxext-dev libwayland-dev libfuse2 clang build-essential

    - name: Cache CMake dependency source code
      uses: actions/cache@v4
      env:
          cache-name: ${{ runner.os }}-sdl-cache-cmake-dependency-sources
      with:
          path: | 
            ${{github.workspace}}/build
          key: ${{ env.cache-name }}-${{ hashFiles('**/CMakeLists.txt', 'cmake/**') }}
          restore-keys: |
            ${{ env.cache-name }}-

    - name: Cache CMake dependency build objects
      uses: hendrikmuhs/ccache-action@v1.2.14
      env:
          cache-name: ${{ runner.os }}-sdl-cache-cmake-dependency-builds
      with:
        append-timestamp: false
        key: ${{ env.cache-name }}-${{ hashFiles('**/CMakeLists.txt', 'cmake/**') }}

    - name: Configure CMake
      run: cmake -B ${{github.workspace}}/build -DCMAKE_BUILD_TYPE=${{env.BUILD_TYPE}} -DCMAKE_C_COMPILER=clang -DCMAKE_CXX_COMPILER=clang++ -DCMAKE_C_COMPILER_LAUNCHER=ccache -DCMAKE_CXX_COMPILER_LAUNCHER=ccache

    - name: Build
      run: cmake --build ${{github.workspace}}/build --config ${{env.BUILD_TYPE}} --parallel

    - name: Get date and git hash
      id: vars
      run: |
        echo "date=$(date +'%Y-%m-%d')" >> $GITHUB_OUTPUT
        echo "shorthash=$(git rev-parse --short HEAD)" >> $GITHUB_OUTPUT

    - name: Upload executable
      uses: actions/upload-artifact@v4
      with:
        name: shadps4-ubuntu64-${{ steps.vars.outputs.date }}-${{ steps.vars.outputs.shorthash }}
        path: |
          ${{github.workspace}}/build/shadps4

    - name: Run AppImage packaging script
      run:  ./.github/linux-appimage-sdl.sh

    - name: Upload executable
      uses: actions/upload-artifact@v4
      with:
        name: shadps4-sdl-appimage-${{ steps.vars.outputs.date }}-${{ steps.vars.outputs.shorthash }}
        path: Shadps4-sdl.AppImage<|MERGE_RESOLUTION|>--- conflicted
+++ resolved
@@ -5,14 +5,7 @@
 
 on:
   push:
-<<<<<<< HEAD
     branches: [ "*" ]
-=======
-    branches: [ "Full-Blood" ]
->>>>>>> bc843e41
-  pull_request:
-    branches: [ "Full-Blood" ]
-
 env:
   BUILD_TYPE: Release
 
